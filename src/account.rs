--- conflicted
+++ resolved
@@ -2,27 +2,10 @@
 use crate::model::*;
 use crate::client::*;
 use crate::errors::*;
-<<<<<<< HEAD
 use crate::api::API;
 use crate::api::Spot;
 use std::collections::BTreeMap;
 use serde::{Deserialize, Serialize};
-=======
-use std::collections::BTreeMap;
-use serde_json::from_str;
-
-// static ORDER_TYPE_LIMIT: &str = "LIMIT";
-// static ORDER_TYPE_MARKET: &str = "MARKET";
-// static ORDER_SIDE_BUY: &str = "BUY";
-// static ORDER_SIDE_SELL: &str = "SELL";
-
-static API_V3_ORDER: &str = "/api/v3/order";
-
-/// Endpoint for test orders.
-///
-/// Orders issued to this endpoint are validated, but not sent into the matching engine.
-static API_V3_ORDER_TEST: &str = "/api/v3/order/test";
->>>>>>> 418f1658
 
 #[derive(Clone)]
 pub struct Account {
