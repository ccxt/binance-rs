[package]
name = "binance"
version = "0.19.0"
license = "MIT OR Apache-2.0"
authors = ["Flavio Oliveira <flavio@wisespace.io>"]
edition = "2018"

description = "Rust Library for the Binance API"
keywords = ["cryptocurrency", "trading", "binance"]
categories = ["api-bindings", "cryptography::cryptocurrencies"]
documentation = "https://docs.rs/crate/binance/"
repository = "https://github.com/wisespace-io/binance-rs"
readme = "README.md"

[badges]
travis-ci = { repository = "wisespace-io/binance-rs" }

[lib]
name = "binance"
path = "src/lib.rs"

[dependencies]
hex = "0.4"
hmac = "0.12.1"
sha2 = "0.10.6"
serde = { version = "1.0.126", features = ["derive"] }
serde_json = "1.0"
error-chain = { version = "0.12.4", default-features = false }
reqwest = { version = "0.11.4", features = ["blocking", "json"] }
tungstenite = { version = "0.17.3", features = ["native-tls"] }
url = "2.2.2"
tokio = { version = "1.19.2", features = ["full"] }

[features]
vendored-tls = ["reqwest/native-tls-vendored", "tungstenite/native-tls-vendored"]

[dev-dependencies]
<<<<<<< HEAD
csv = "1.1.6"
mockito = "0.30.0"
=======
csv ="1.1.6"
mockito = "0.31.0"
>>>>>>> 7823f569
env_logger = "0.9.0"
criterion = "0.3"
float-cmp = "0.9.0"
serde_json = "1.0"

[[bench]]
name = "websocket_benchmark"
harness = false<|MERGE_RESOLUTION|>--- conflicted
+++ resolved
@@ -1,6 +1,6 @@
 [package]
 name = "binance"
-version = "0.19.0"
+version = "0.20.0"
 license = "MIT OR Apache-2.0"
 authors = ["Flavio Oliveira <flavio@wisespace.io>"]
 edition = "2018"
@@ -29,19 +29,14 @@
 reqwest = { version = "0.11.4", features = ["blocking", "json"] }
 tungstenite = { version = "0.17.3", features = ["native-tls"] }
 url = "2.2.2"
-tokio = { version = "1.19.2", features = ["full"] }
+tokio = { version = "1.21.2", features = ["full"] }
 
 [features]
 vendored-tls = ["reqwest/native-tls-vendored", "tungstenite/native-tls-vendored"]
 
 [dev-dependencies]
-<<<<<<< HEAD
 csv = "1.1.6"
-mockito = "0.30.0"
-=======
-csv ="1.1.6"
 mockito = "0.31.0"
->>>>>>> 7823f569
 env_logger = "0.9.0"
 criterion = "0.3"
 float-cmp = "0.9.0"
